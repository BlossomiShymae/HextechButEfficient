--- conflicted
+++ resolved
@@ -132,10 +132,7 @@
             self.be_management_nav,
             Script("BE Mass Disenchant accounting for Mastery levels", BEMassDisenchant, "recycling_symbol.png"),
             Script("BE Related Loot Mass Opening", BEMassOpening, "door.png"),
-<<<<<<< HEAD
             Script("BE Mass Disenchant everything", BEMassDisenchantEverything, "recycling_symbol.png")
-=======
->>>>>>> df630ff4
         )
 
         # 3 OE MANAGEMENT
